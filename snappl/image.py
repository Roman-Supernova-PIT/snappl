import types

from astropy.io import fits
from astropy.nddata.utils import Cutout2D

from snappl.logger import Lager

from astropy.wcs import WCS as AstropyWCS
<<<<<<< HEAD
from astropy.coordinates import SkyCoord
from astropy import units as u
=======
>>>>>>> fe2e4aea

class Exposure:
    pass

class OpenUniverse2024Exposure:
    def __init__( self, pointing ):
        self.pointing = pointing

class Image:
    """Cole did this (with software):
                    ___
                   / _ \___  __ _  ___ ____
                  / , _/ _ \/  ' \/ _ `/ _ \
                 /_/|_|\___/_/_/_/\_,_/_//_/
⠀⠀⠀⠀⠀⠀⠀⠀⠀⠀⠀⠀⠀⠀⠀⠀⠀⠀⠀⠀⠀⠀⠀⠀⠀⠀⠀⠀⠀⠀⠀⠀⢠⣔⣴⣦⣔⣠⠀⠀⠀⠀⠀⠀⠀⠀⠀⠀⠀⠀
⠀⠀⠀⠀⠀⠀⠀⠀⠀⠀⠀⠀⠀⠀⠀⠀⠀⠀⠀⠀⠀⠀⠀⠀⠀⠀⠀⠀⠀⠀⢀⣼⣿⣭⣿⣟⣿⣿⣿⣅⢀⠀⠀⠀⠀⠀⠀⠀⠀⠀
⠀⠀⠀⠀⠀⠀⠀⠀⠀⠀⠀⠀⠀⠀⠀⠀⠀⠀⠀⠀⠀⠀⠀⠀⠀⠀⠀⠀⠀⠀⣾⣷⣾⣿⣿⣿⣿⣿⣿⣿⡶⠀⠀⠀⠀⠀⠀⠀⠀⠀
⠀⠀⠀⠀⠀⠀⠀⠀⠀⠀⠀⠀⠀⠀⠀⠀⠀⠀⠀⠀⠀⠀⠀⠀⠀⠀⠀⠀⢀⣄⣿⣿⣿⣿⣿⣿⣿⣿⣿⣿⡇⠄⠀⠀⠀⠀⠀⠀⠀⠀
⠀⠀⠀⠀⠀⠀⠀⠀⠀⠀⠀⣀⣠⠤⢤⣄⠀⠀⠀⠀⠀⠀⠀⠀⠀⠀⠀⣠⣾⣿⣿⣿⣿⣿⣿⣿⣿⣿⣿⣿⠃⠀⠀⠀⠀⠀⠀⠀⠀⠀
⠀⠀⠀⠀⠀⠀⠀⠀⠀⡠⢒⣿⣿⣿⣠⠋⠀⠀⠀⠀⠀⠀⣀⣀⠤⠶⠿⠿⠛⠿⠿⠿⢻⢿⣿⣿⣿⠿⠟⠁⠀⠀⠀⠀⠀⠀⠀⠀⠀⠀
⠀⠀⠀⠀⠀⠀⠀⠀⡞⢀⣿⣿⣿⡟⠃⠀⠀⠀⣀⡰⠶⠛⠃⠀⠀⠀⠀⠀⠀⠀⠀⠀⠀⠘⠀⠃⠘⠀⠀⠀⠀⠀⠀⠀⠀⠀⠀⠀⠀⠀
⠀⠀⠀⠀⠀⠀⠀⠘⢧⣤⣈⣡⣤⠤⠴⠒⠊⠉⠀⠀⠀⠀⠀⠀⠀⠀⠀⠀⠀⠀⠀⠀⠀⠀⠀⠀⠀⠀⠀⠀⠀⠀⠀⠀⠀⠀⠀⠀⠀⠀


                 _____  __     ___  __________
                / __/ |/ /    / _ \/  _/_  __/
               _\ \/    /    / ___// /  / /
              /___/_/|_/    /_/  /___/ /_/

       """

    data_array_list = [ 'all', 'data', 'noise', 'flags' ]

    def __init__( self, path, exposure, sca ):
        """type things here

        Parameters
        ----------
          path : str
            Path to image file, or otherwise some kind of indentifier
            that allows the class to find the image.

          exposure : Exposure (or instance of Exposure subclass)
            The exposure this image is associated with

          sca : int
            The Sensor Chip Assembly that would be called the
            chip number for any other telescope but is called SCA for
            Roman.

        """
        self.inputs = types.SimpleNamespace()
        self.inputs.path = path
        self.inputs.exposure = exposure
        self.inputs.sca = sca

    @property
    def data( self ):
        """The image data, a 2d numpy array."""
        raise NotImplementedError( f"{self.__class__.__name__} needs to implement data" )

    @property
    def noise( self ):
        """The 1σ pixel noise, a 2d numpy array."""
        raise NotImplementedError( f"{self.__class__.__name__} needs to implement noise" )

    @property
    def flags( self ):
        """An integer 2d numpy array of pixel masks / flags TBD"""
        raise NotImplementedError( f"{self.__class__.__name__} needs to implement flags" )

    @property
    def sky_level( self ):
        """Estimate of the sky level in ADU."""
        raise NotImplementedError( "Do.")

    @property
    def exptime( self ):
        """Exposure time in seconds."""
        raise NotImplementedError( f"{self.__class__.__name__} needs to implement exptime" )

    @property
    def band( self ):
        """Band (str)"""
        raise NotImplementedError( f"{self.__class__.__name__} needs to implement band" )

    @property
    def mjd( self ):
        """MJD of the start of the image (defined how? TAI?)"""
        raise NotImplementedError( f"{self.__class__.__name__} needs to implement mjd" )

    @property
    def position_angle( self ):
        """Position angle in degrees east of north (or what)?"""
        raise NotImplementedError( f"{self.__class__.__name__} needs to implement position_angle" )

    @property
    def image_shape( self ):
        """ny, nx pixel size of the image"""
        raise NotImplementedError( f"{self.__class__.__name__} needs to implement image_shape" )


    def fraction_masked( self ):
        """Fraction of pixels that are masked."""
        raise NotImplementedError( "Do.")

    def get_data( self, which='all' ):
        """Read the data from disk and return one or more 2d numpy arrays of data.

        Parameters
        ----------
          which : str
            What to read:
              all : data, noise, and flags
              data :
              noise :
               flags :

        The data read not stored in the class, so when the caller goes
        out of scope, the data will be freed (unless the caller saved it
        somewhere.  This does mean it's read from disk every time.

        Returns
        -------
          list (length 1 or 3 ) of 2d numpy arrays

        """
        raise NotImplementedError( f"{self.__class__.__name__} needs to implement get_data" )


    def get_wcs( self ):
        """Get an abstract WCS thingy

        Returns
        -------
          snappl.wcs.WCS

        """
        raise NotImplementedError( f"{self.__class__.__name__} needs to implement get_wcs" )

<<<<<<< HEAD
    def get_cutout(self, ra, dec):
        """Make a cutout of the image at the given RA and DEC.

        Returns
        -------
          snappl.image.Image
        """
        raise NotImplementedError( f"{self.__class__.__name__} needs to implement get_cutout" )


=======
>>>>>>> fe2e4aea

    #     # THE REST OF THIS MAY GO AWAY

    #     self.pipeline = pipeline
    #     self.logger = self.pipeline.logger
    #     self.sims_dir = pathlib.Path( os.getenv( 'SIMS_DIR', None ) )
    #     if self.sims_dir is None:
    #         raise ValueError( "Env var SIMS_DIR must be set" )
    #     self.image_path = self.sims_dir / path
    #     self.image_name = self.image_path.name
    #     if self.image_name[-3:] == '.gz':
    #         self.image_name = self.image_name[:-3]
    #     if self.image_name[-5:] != '.fits':
    #         raise ValueError( f"Image name {self.image_name} doesn't end in .fits, I don't know how to cope." )
    #     self.basename = self.image_name[:-5]
    #     self.pointing = pointing
    #     self.sca = sca
    #     self.mjd = mjd
    #     self.psf_path = None
    #     self.detect_mask_path = None
    #     self.skyrms = None
    #     self.skysub_path = None

    #     self.decorr_psf_path = {}
    #     self.decorr_zptimg_path = {}
    #     self.decorr_diff_path = {}
    #     self.zpt_stamp_path = {}
    #     self.diff_stamp_path = {}

    # def run_sky_subtract( self ):
    #     try:
    #         self.logger.debug( f"Process {multiprocessing.current_process().pid} run_sky_subtract {self.image_name}" )
    #         self.skysub_path = self.pipeline.temp_dir / f"skysub_{self.image_name}"
    #         self.detmask_path = self.pipeline.temp_dir / f"detmask_{self.image_name}"
    #         self.skyrms = sky_subtract( self.image_path, self.skysub_path, self.detmask_path,
    #                                     temp_dir=self.pipeline.temp_dir, force=self.pipeline.force_sky_subtract )
    #         return ( self.skysub_path, self.detmask_path, self.skyrms )
    #     except Exception as ex:
    #         self.logger.error( f"Process {multiprocessing.current_process().pid} exception: {ex}" )
    #         raise

    # def save_sky_subtract_info( self, info ):
    #     self.logger.debug( f"Saving sky_subtract info for path {info[0]}" )
    #     self.skysub_path = info[0]
    #     self.detmask_path = info[1]
    #     self.skyrms = info[2]


    # def run_get_imsim_psf( self ):
    #     psf_path = self.pipeline.temp_dir / f"psf_{self.image_name}"
    #     get_imsim_psf( self.image_path, self.pipeline.ra, self.pipeline.dec, self.pipeline.band,
    #                    self.pointing, self.sca,
    #                    size=201, psf_path=psf_path, config_yaml_file=self.pipeline.galsim_config_file, include_photonOps=True )
    #     return psf_path

    # def save_psf_path( self, psf_path ):
    #     self.psf_path = psf_path


# ======================================================================
# OpenUniverse 2024 Images are gzipped FITS files
#  HDU 0 : (something, no data)
#  HDU 1 : SCI (32-bit float)
#  HDU 2 : ERR (32-bit float)
#  HDU 3 : DQ (32-bit integer)

class OpenUniverse2024FITSImage( Image ):
    def __init__( self, *args, **kwargs ):
        super().__init__( *args, **kwargs )

        self._data = None
        self._noise = None
        self._flags = None
        self._wcs = None

<<<<<<< HEAD
        self._is_cutout = False
        self._image_shape = None

=======
>>>>>>> fe2e4aea
    @property
    def data( self ):
        if self._data is None:
            self._load_data()
        return self._data



    def _load_data( self ):
        """Loads the data from disk."""
        raise NotImplementedError( "Do." )

    def get_data( self, which='all' ):
        if self._is_cutout:
            Lager.warning( "get_data called on a cutout image, this will return the ORIGINAL UNCUT image. Is this your intention?")
        if which not in Image.data_array_list:
            raise ValueError( f"Unknown which {which}, must be all, data, noise, or flags" )
        Lager.info( f"Reading FITS file {self.inputs.path}" )
        with fits.open( self.inputs.path ) as hdul:
            self._wcs = AstropyWCS( hdul[1].header )
            if which == 'all':
                return [ hdul[1].data, hdul[2].data, hdul[3].data ]
            elif which == 'data':
                return [ hdul[1].data ]
            elif which == 'noise':
                return [ hdul[2].data ]
            elif which == 'flags':
                return [ hdul[3].data ]
            else:
                raise RuntimeError( f"{self.__class__.__name__} doesn't understand data plane {which}" )

    def get_wcs( self ):
        if self._wcs is None:
            with fits.open( self.inputs.path ) as hdul:
                self._wcs = AstropyWCS( hdul[1].header )
<<<<<<< HEAD
        return self._wcs

    def get_header(self):
        """Get the header of the image."""
        with fits.open(self.inputs.path) as hdul:
            return hdul[1].header

    def get_image_shape(self):
        """Get the shape of the image."""
        if not self._is_cutout:
            return (4088, 4088)
            # This is a nasty hardcode but these images will always be
            # this size.....? -Cole

        if self._image_shape is None:
            self._image_shape = self.data.shape
        return self._image_shape

    @property
    def coord_center(self):
        '''
        Get the RA and DEC at the center of the image.
        Note: By fetching the center from the WCS and not the header,
              this means that this works for cutouts too.

        Returns:
        coord_center: array of floats, shape (2,) [RA, DEC] in degrees.
        '''
        wcs = self.get_wcs()
        coord_center = wcs.wcs_pix2world(
            self.get_image_shape()[0] // 2,
            self.get_image_shape()[1] // 2,
            1)
        return coord_center

    @property
    def band(self):
        '''
        Return the band the image is taken in.

        Returns:
        band: str
        '''
        header = self.get_header()
        return header['FILTER'].strip()

    def get_cutout(self, ra, dec, size):
        """
        Make a cutout of the image at the given RA and DEC.

        Returns
        -------
          snappl.image.OpenUniverse2024FITSImage
        """

        if size % 2 != 1:
            raise ValueError(f"Size must be odd for a well defined central \
                pixel, you tried to pass a size of {size}.")

        wcs = self.get_wcs()
        loc = SkyCoord(ra*u.deg, dec*u.deg)
        data, noise, flags = self.get_data('all')
        astropy_cutout = Cutout2D(data, loc, size=size,
                                  wcs=wcs, mode='strict')
        astropy_noise = Cutout2D(noise, loc, size=size,
                                  wcs=wcs, mode='strict')

        snappl_cutout = self.__class__(self.inputs.path, self.inputs.exposure, self.inputs.sca)
        snappl_cutout._data = astropy_cutout.data
        snappl_cutout._wcs = astropy_cutout.wcs
        snappl_cutout._noise = astropy_noise.data
        snappl_cutout._is_cutout = True

        return snappl_cutout

=======
        return self._wcs
>>>>>>> fe2e4aea
<|MERGE_RESOLUTION|>--- conflicted
+++ resolved
@@ -6,11 +6,9 @@
 from snappl.logger import Lager
 
 from astropy.wcs import WCS as AstropyWCS
-<<<<<<< HEAD
 from astropy.coordinates import SkyCoord
 from astropy import units as u
-=======
->>>>>>> fe2e4aea
+
 
 class Exposure:
     pass
@@ -151,7 +149,7 @@
         """
         raise NotImplementedError( f"{self.__class__.__name__} needs to implement get_wcs" )
 
-<<<<<<< HEAD
+        
     def get_cutout(self, ra, dec):
         """Make a cutout of the image at the given RA and DEC.
 
@@ -161,9 +159,6 @@
         """
         raise NotImplementedError( f"{self.__class__.__name__} needs to implement get_cutout" )
 
-
-=======
->>>>>>> fe2e4aea
 
     #     # THE REST OF THIS MAY GO AWAY
 
@@ -238,13 +233,9 @@
         self._noise = None
         self._flags = None
         self._wcs = None
-
-<<<<<<< HEAD
         self._is_cutout = False
         self._image_shape = None
 
-=======
->>>>>>> fe2e4aea
     @property
     def data( self ):
         if self._data is None:
@@ -280,7 +271,6 @@
         if self._wcs is None:
             with fits.open( self.inputs.path ) as hdul:
                 self._wcs = AstropyWCS( hdul[1].header )
-<<<<<<< HEAD
         return self._wcs
 
     def get_header(self):
@@ -356,6 +346,3 @@
 
         return snappl_cutout
 
-=======
-        return self._wcs
->>>>>>> fe2e4aea
