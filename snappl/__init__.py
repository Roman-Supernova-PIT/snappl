<<<<<<< HEAD
from ._version import __version__

=======



from ._version import __version__


>>>>>>> 642f0ac7
__all__ = []<|MERGE_RESOLUTION|>--- conflicted
+++ resolved
@@ -1,12 +1,7 @@
-<<<<<<< HEAD
-from ._version import __version__
-
-=======
 
 
 
 from ._version import __version__
 
 
->>>>>>> 642f0ac7
 __all__ = []