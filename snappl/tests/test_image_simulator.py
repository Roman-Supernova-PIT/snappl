import pytest
import pathlib
import numpy as np
import photutils.aperture
from matplotlib import pyplot

from snpit_utils.utils import env_as_bool
from snappl.image_simulator import ImageSimulator
from snappl.image import FITSImageStdHeaders


def test_image_simulator_one_transient_image():
    fnamebase = 'test_image_simulator_one_transient_image'
    assert not pathlib.Path( f'{fnamebase}_image.fits' ).exists()
    assert not pathlib.Path( f'{fnamebase}_noise.fits' ).exists()
    assert not pathlib.Path( f'{fnamebase}_flags.fits' ).exists()
    try:
        kwargs = {
            'seed' : 64738,
<<<<<<< HEAD
            'star_center_ra' : 120.,
            'star_center_dec' : -13.,
=======
            'star_center': (120., -13.),
>>>>>>> 719a5ba9
            'star_sky_radius' : 150.,
            'alpha' : 1.,
            'nstars' : 0,
            'psf_class' : 'gaussian',
            'psf_kwargs' : [ 'sigmax=1.0', 'sigmay=1.0', 'theta=0.' ],
            'basename' : fnamebase,
            'width' : 256,
            'height' : 256,
            'pixscale' : 0.11,
            'mjds' : [ 60030. ],
            'image_centers' : [ 120., -13. ],
            'image_rotations' : [ 0. ],
            'zeropoints' : [ 33. ],
            'sky_noise_rms' : [ 100. ],
            'sky_level' : [ 10. ],
            'transient_peak_mag' : 21.,
            'transient_peak_mjd' : 60030.,
            'transient_start_mjd' : 60010.,
            'transient_end_mjd' : 60060.,
            'transient_ra' : 120.,
            'transient_dec' : -13.,
            'numprocs' : 1
        }
        sim = ImageSimulator( **kwargs )
        sim()

        image = FITSImageStdHeaders( f'{fnamebase}_{kwargs["mjds"][0]:7.1f}', std_imagenames=True )
        assert image.mjd == pytest.approx( kwargs['mjds'][0], abs=0.0001 )
        assert image.sca == 1
        assert image.pointing == int( 100 * kwargs['mjds'][0] )
        assert image.band == 'R062'
        assert image.image_shape == ( kwargs['height'], kwargs['width'] )
        wcs = image.get_wcs()
        x, y  = wcs.world_to_pixel( kwargs['transient_ra'], kwargs['transient_dec'] )
        x0 = int( np.floor( x + 0.5 ) )
        y0 = int( np.floor( y + 0.5 ) )
        assert x0 == kwargs['width'] // 2
        assert y0 == kwargs['height'] // 2
        totdata = image.data[ y0-3:y0+4, x0-3:x0+4 ].sum()
        totnoise = np.sqrt( ( image.noise[ y0-3:y0+4, x0-3:x0+4 ] ** 2 ).sum() )
        # Make sure noise is sane
        assert totnoise == pytest.approx( np.sqrt( 49 * kwargs['sky_noise_rms'][0]**2 ), rel=0.1 )

        flux = 10 ** ( ( kwargs['transient_peak_mag'] - kwargs['zeropoints'][0] ) / -2.5 )
        assert totdata == pytest.approx( flux, abs=2. * totnoise )

    finally:
        direc = pathlib.Path( '.' )
        for f in direc.glob( f"{fnamebase}*fits" ):
            f.unlink()


# This test is really slow, so don't run it on github CI, and don't run
#   it locally by default.  Do make sure to run it if you futz around
#   with the image simulator.  It's here mostly to generate images we're
#   going to stick in photometry_test_data.  Set
#   GENERATE_IMAGE_SIMULATOR_TESTS env var to 1 to actually run this
#   test.  I chose the nprocs=12 because my desktop has 12 CPU cores (24
#   threads).
@pytest.mark.skipif( not env_as_bool('GENERATE_IMAGE_SIMULATOR_TESTS'),
                     reason='Set GENERATE_IMAGE_SIMULATOR_TESTS=1 to run this "test"' )
def test_image_simulator_gen_simple_gaussian_test_images( output_directories ):
    outdir, plotdir = output_directories
    try:

        kwargs = {
            'seed' : 42,
<<<<<<< HEAD
            'star_center_ra' : 120.,
            'star_center_dec' : -13.,
            'star_sky_radius' : 150.,
            'alpha' : 1.,
            'nstars' : 1, #1000,
=======
            'star_center' : (120., -13. ),
            'star_sky_radius' : 150.,
            'alpha' : 1.,
            'nstars' : 1000,
>>>>>>> 719a5ba9
            'psf_class' : 'gaussian',
            'psf_kwargs' : [ 'sigmax=1.0', 'sigmay=1.0', 'theta=0.' ],
            'basename' : str( outdir / 'test_image_simulator' ),
            'width' : 1024,
            'height' : 1024,
            'pixscale' : 0.11,
            'mjds' : list( np.arange( 60000., 60065., 5. ) ),
            'image_centers' : [ 120., -13.,
                                120.005, -13.,
                                120.01, -13.,
                                120., -13.005,
                                120., -13.01,
                                119.995, -13.,
                                119.99, -13.,
                                120., -12.995,
                                120., -12.99,
                                120.01, -12.99,
                                119.99, -12.99,
                                120.01, -13.01,
                                119.99, -13.01 ],
            'image_rotations' : list( np.arange( 0., 330., 26. ) ),
            'zeropoints' : [ 33. ],
            'sky_noise_rms' : [ 100. ],
            'sky_level' : [ 10. ],
            'transient_peak_mag' : 21.,
            'transient_peak_mjd' : 60030.,
            'transient_start_mjd' : 60010.,
            'transient_end_mjd' : 60060.,
            'transient_ra' : 120.,
            'transient_dec' : -13.,
            'numprocs' : 12,
        }
        sim = ImageSimulator( **kwargs )
        sim()

<<<<<<< HEAD
=======
        # Uncomment this next line to pause if you want to save the
        # images; They'll all get deleted at the end of the test.
        # import pdb; pdb.set_trace()

>>>>>>> 719a5ba9
        # Let's do a quick and dirty check to make sure the lightcurve is sane.

        zp = kwargs['zeropoints'][0]
        peakflux = 10 ** ( (kwargs['transient_peak_mag'] - zp) / -2.5 )
        fluxen = []
        aperflux = []
        apererr = []
        for mjd in kwargs['mjds']:
            flux = 0.
            if ( mjd >= kwargs['transient_start_mjd'] ) and ( mjd <= kwargs['transient_end_mjd'] ):
                mjdedge = ( kwargs['transient_start_mjd'] if mjd < kwargs['transient_peak_mjd']
                            else kwargs['transient_end_mjd'] )
                flux = peakflux * ( mjd - mjdedge ) / ( kwargs['transient_peak_mjd'] - mjdedge )

            fname = f'{kwargs["basename"]}_{mjd:7.1f}'
            image = FITSImageStdHeaders( fname, std_imagenames=True )
            wcs = image.get_wcs()
            x, y  = wcs.world_to_pixel( kwargs['transient_ra'], kwargs['transient_dec'] )
            x0 = int( np.floor( x + 0.5 ) )
            y0 = int( np.floor( y + 0.5 ) )

            totdata = image.data[ y0-3:y0+4, x0-3:x0+4 ].sum()
            totnoise = np.sqrt( ( image.noise[ y0-3:y0+4, x0-3:x0+4 ] ** 2 ).sum() )

            assert totdata == pytest.approx( flux, abs=2. * totnoise )

            aperture = photutils.aperture.CircularAperture( (x, y), 5. )
            res = photutils.aperture.aperture_photometry( image.data, aperture, error=image.noise )

            fluxen.append( flux )
            aperflux.append( res['aperture_sum'][0] )
            apererr.append( res['aperture_sum_err'][0] )

        import pdb; pdb.set_trace()
        fig, ax = pyplot.subplots()
        ax.errorbar( kwargs['mjds'], np.array(aperflux) - np.array(fluxen), apererr, linestyle='none', marker='s',
                     color='red', label='5-pix radius aperture' )
        xmin, xmax = ax.get_xlim()
        ax.hlines( 0, xmin, xmax, linestyle='dotted', color='black' )
        ax.set_label( 'MJD' )
        ax.set_ylabel( 'Apphot flux - true flux (counts)' )
        ax.legend()
        fig.savefig( plotdir / 'test_image_simulator_aperphot.png' )

<<<<<<< HEAD

=======
>>>>>>> 719a5ba9
    finally:
        for f in outdir.glob( "test_image_simulator*fits" ):
            f.unlink()<|MERGE_RESOLUTION|>--- conflicted
+++ resolved
@@ -17,12 +17,8 @@
     try:
         kwargs = {
             'seed' : 64738,
-<<<<<<< HEAD
             'star_center_ra' : 120.,
             'star_center_dec' : -13.,
-=======
-            'star_center': (120., -13.),
->>>>>>> 719a5ba9
             'star_sky_radius' : 150.,
             'alpha' : 1.,
             'nstars' : 0,
@@ -90,18 +86,11 @@
 
         kwargs = {
             'seed' : 42,
-<<<<<<< HEAD
             'star_center_ra' : 120.,
             'star_center_dec' : -13.,
             'star_sky_radius' : 150.,
             'alpha' : 1.,
             'nstars' : 1, #1000,
-=======
-            'star_center' : (120., -13. ),
-            'star_sky_radius' : 150.,
-            'alpha' : 1.,
-            'nstars' : 1000,
->>>>>>> 719a5ba9
             'psf_class' : 'gaussian',
             'psf_kwargs' : [ 'sigmax=1.0', 'sigmay=1.0', 'theta=0.' ],
             'basename' : str( outdir / 'test_image_simulator' ),
@@ -137,13 +126,10 @@
         sim = ImageSimulator( **kwargs )
         sim()
 
-<<<<<<< HEAD
-=======
         # Uncomment this next line to pause if you want to save the
         # images; They'll all get deleted at the end of the test.
         # import pdb; pdb.set_trace()
 
->>>>>>> 719a5ba9
         # Let's do a quick and dirty check to make sure the lightcurve is sane.
 
         zp = kwargs['zeropoints'][0]
@@ -188,10 +174,6 @@
         ax.legend()
         fig.savefig( plotdir / 'test_image_simulator_aperphot.png' )
 
-<<<<<<< HEAD
-
-=======
->>>>>>> 719a5ba9
     finally:
         for f in outdir.glob( "test_image_simulator*fits" ):
             f.unlink()