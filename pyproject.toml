--- conflicted
+++ resolved
@@ -17,21 +17,6 @@
   "Programming Language :: Python"
 ]
 dependencies = [
-<<<<<<< HEAD
-  "numpy",
-  "scipy",
-  "astropy",
-  "photutils",
-  "pandas",
-  "h5py",
-  "roman-datamodels",
-  "snpit_utils>=0.0.11",
-  "towncrier",
-  "setuptools_scm",
-  "cruft",
-  "coverage",
-  
-=======
   "astropy>=7.1.0,<8.0.0",
   "fitsio>=1.2.5,<2.0.0",
   "galsim>=2.7.2,<3.0.0",
@@ -44,7 +29,6 @@
   "roman-datamodels>=0.27.0,<0.28.0",
   "scipy>=1.16.2,<2.0.0",
   "snpit_utils>=0.0.12,<0.1.0"
->>>>>>> 719a5ba9
 ]
 license-files = ["LICENSE"]
 
